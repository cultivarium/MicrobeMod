--- conflicted
+++ resolved
@@ -4,9 +4,8 @@
 
 ![Overview of the MicrobeMod pipeline](./PipelineOverview.png?raw=true")
 
-<<<<<<< HEAD
-## Installing external dependencies
-=======
+December 2023 update: MicrobeMod v1.0.3 is now compatible with the 4mC all-context model available through Rerio! 
+
 ## Data
 
 FASTQ data (in the form of BAMs mapped to each reference) and POD5 data for the genome set from the MicrobeMod preprint can be downloaded with the commands below. Note that the raw2 POD5 data is substantial (213 GB total).
@@ -17,9 +16,7 @@
 aws s3 cp --recursive s3://cultivarium-sequencing/MICROBEMOD-DATA-NOV2023/pod5/ .
 ```
 
-
-## External dependencies
->>>>>>> f02c91dc
+## Installing external dependencies
 
 Before installation, make sure the following external dependencies are available in your path.
 
@@ -27,15 +24,12 @@
 1. **Prodigal**, **BLAST**, and **HMMER**:
 
 2. **Cath-resolve-hits**: [https://github.com/UCLOrengoGroup/cath-tools/releases/tag/v0.16.10](https://github.com/UCLOrengoGroup/cath-tools/releases/tag/v0.16.10)
-<<<<<<< HEAD
 
 All of the above can easily be installed via conda: 
 
 ```
 conda install -c bioconda prodigal hmmer blast cath-tools
 ```
-=======
->>>>>>> f02c91dc
 
 ### Dependencies for `MicrobeMod call_methylation`
 
@@ -128,17 +122,35 @@
 
 The first step for methylation motif identification is running [Dorado](https://github.com/nanoporetech/dorado) basecalling with modified basecalling models. 
 
-The command to do so should look like the below- the primary input is your directory of pod5 files, here named POD5_LIBRARY_NAME (if you have fast5, you can convert them using `pod5 convert fast5`: https://pod5-file-format.readthedocs.io/en/latest/docs/tools.html). 
-
-This command uses a R10.4.1 basecalling model (v4.2.0, the latest as of time of this commit), and passes two modified basecalling models as well, one for all context 5mC and one for all context 6mA.
-
-```
-dorado basecaller dna_r10.4.1_e8.2_400bps_sup@v4.2.0 ./POD5_LIBRARY_NAME/ --modified-bases-models dna_r10.4.1_e8.2_400bps_sup@v4.2.0_5mC@v2,dna_r10.4.1_e8.2_400bps_sup@v4.2.0_6mA@v3 > LIBRARY_NAME.bam
-```
+You can download models directly through dorado like so:
+
+```
+dorado download --model dna_r10.4.1_e8.2_400bps_sup@v4.3.0
+dorado download --model dna_r10.4.1_e8.2_400bps_sup@v4.3.0_6mA@v2
+```
+This downloads the latest (as of December 2023) super high accuracy basecalling model (v4.3.0) and the latest all context 6mA modified basecalling model.
+
+You can also include experimental models from Rerio. To get the all-context 5mC and 4mC model currently available through Rerio, run: 
+
+```
+git clone https://github.com/nanoporetech/rerio
+rerio/download_model.py --dorado ./rerio/dorado_models/res_dna_r10.4.1_e8.2_400bps_sup@v4.3.0_4mC_5mC*
+```
+
+At some point in the near future, this model will likely be available through Dorado directly.
+
+You can pass any set of basecalling models to Dorado for MicrobeMod. Instead of the experimental 4mC/5mC model above, you could also pass a 5mC/5hmC model currently directly available through Dorado. However, 4mC methylation is common in prokaryotes and therefore the 4mC and 5mC model is probably best.
+
+The command to run the basecalling should look like the below- the primary input is your directory of pod5 files, here named POD5_LIBRARY_NAME (if you have fast5, you can convert them using `pod5 convert fast5`: https://pod5-file-format.readthedocs.io/en/latest/docs/tools.html). 
+
+This command uses a R10.4.1 basecalling model, and passes two modified basecalling models as well, one for all context 4mC and 5mC and one for all context 6mA.
+
+```
+ dorado basecaller dna_r10.4.1_e8.2_400bps_sup@v4.3.0 [LIBRARY NAME] --modified-bases-models dna_r10.4.1_e8.2_400bps_sup@v4.3.0_6mA@v2,res_dna_r10.4.1_e8.2_400bps_sup@v4.3.0_4mC_5mC@v1  > [LIBRARY NAME].bam
+ ```
 
 The output is an unmapped BAM file with modified base information for each read.
 
-Note that first you will need to have downloaded each of these three models with `dorado download --model`. For example: `dorado download --model dna_r10.4.1_e8.2_400bps_sup@v4.2.0`.
 
 ### Step 2: Mapping reads to the reference with minimap2
 
