--- conflicted
+++ resolved
@@ -1,5 +1,4 @@
 # MicrobeMod
-<<<<<<< HEAD
 
 MicrobeMod is a workflow and toolkit for exploring prokaryotic methylation in nanopore sequencing.
 
@@ -275,9 +274,4 @@
                         Number of threads to use.
 ```
 
-More questions? Open an issue and I will respond!
-=======
- A toolkit for exploring prokaryotic methylation and base modifications in nanopore sequencing.
-
-## Note: Release candidate is currently available on the `dev` branch.
->>>>>>> c7e55ca7
+More questions? Open an issue and I will respond!